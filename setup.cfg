--- conflicted
+++ resolved
@@ -25,10 +25,8 @@
 install_requires =
     pydra >= 0.6.2
     nibabel >= 3.2.2
-<<<<<<< HEAD
     niworkflows >= 1.6.3
-=======
->>>>>>> 94b68053
+
 packages = find_namespace:
 
 [options.packages.find]
